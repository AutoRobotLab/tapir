# Root project folder
ROOT := .
ABS_ROOT := $(abspath $(ROOT))

HAS_ROOT_MAKEFILE := true

# Defaul build configuration
DEFAULT_CFG := release
ifndef CFG
  CFG := $(DEFAULT_CFG)
endif

# Default build target.
DEFAULT_TARGET := solver

BUILDDIR := $(ROOT)/builds/$(CFG)
BINDIR   := $(ROOT)/bin

# ----------------------------------------------------------------------
# Compiler & linker
# ----------------------------------------------------------------------

AR   := ar
CC   := gcc
CXX  := g++

# ----------------------------------------------------------------------
# Compiler flags
# ----------------------------------------------------------------------
# Preprocessor flags.
override INCDIRS     += -I /home/joshua/eigen -I$(ROOT)/src -I$(ROOT)/src/options

override CPPFLAGS    += -DROOT_PATH=$(ABS_ROOT) $(INCDIRS)
ifeq ($(CFG),debug)
  override CPPFLAGS  += -DDEBUG
endif

# Compile flags
CXXFLAGS_BASE        := -std=c++11
CXXWARN              :=
CWARN                :=
override CXXFLAGS    += $(CXXFLAGS_BASE) $(CXXWARN)
override CFLAGS      += $(CWARN)

# Differences in flags between clang++ and g++
ifeq ($(CXX),clang++)
  override INCDIRS    += -I/usr/include/c++/4.8
#  CWARN               += -Weverything
  CWARN               += -Wno-c++98-compat
  CXXWARN             := $(CWARN)
else ifneq (,$(findstring g++,$(CXX)))
  CWARN               += -Wpedantic -Wall -Wextra -Wshadow
  CWARN               += -Wswitch-default -Wfatal-errors
  CXXWARN             := $(CWARN) -Weffc++
  override CXXFLAGS   += -frounding-math

# For GCC >= 4.9 we can use C++1y and color diagnostics
  GCC_VERSION := $(shell expr `$(CXX) -dumpversion`)
  ifeq ($(GCC_VERSION), 4.9)
	CXXFLAGS_BASE     := -std=c++1y
	override LDFLAGS  += -fdiagnostics-color=auto
	override CXXFLAGS += -fdiagnostics-color=auto
  endif
endif

# Configuration-specific flags
ifeq ($(CFG),release)
  override CXXFLAGS  += -O3
else ifeq ($(CFG),shared)
  override CXXFLAGS  += -O3 -fpic
else ifeq ($(CFG),profile)
  override CPPFLAGS  += -DGOOGLE_PROFILER
  override CXXFLAGS  += -O3 -ggdb3
  override LDFLAGS   += -ggdb3
  override LDLIBS    += /usr/lib/libprofiler.so.0
else ifeq ($(CFG),prof)
  override CXXFLAGS  += -O3 -p -ggdb3
  override LDFLAGS   += -p -ggdb3
else ifeq ($(CFG),gprof)
  override CXXFLAGS  += -O3 -pg -ggdb3
  override LDFLAGS   += -pg -ggdb3
else ifeq ($(CFG),debug)
  override CXXFLAGS  += -O0 -ggdb3
else
  $(error Could not find configuration $(CFG))
endif

# ----------------------------------------------------------------------
# Linker flags
# ----------------------------------------------------------------------

# Library directories
override LIBDIRS += -L/usr/lib/x86_64-linux-gnu/
override LDFLAGS += $(LIBDIRS)

# ----------------------------------------------------------------------
# Redirection handling.
# ----------------------------------------------------------------------
ifdef REDIRECT
ifeq ($(MAKECMDGOALS),)
MAKECMDGOALS := $(REDIRECT)
endif
# Try a straight-up redirect.
.PHONY: $(MAKECMDGOALS) call-root
$(MAKECMDGOALS): call-root ;
call-root:
	@$(MAKE) --no-print-directory $(MAKECMDGOALS) REDIRECT= REDIRECTED_FROM=$(REDIRECT)
else
# If we're not redirecting, everything works as per normal...

.PHONY: default
default: $(DEFAULT_TARGET) ;


# ----------------------------------------------------------------------
# General-purpose recipes
# ----------------------------------------------------------------------
# The reciple for .cpp files - called via $(call arg)
CXX_RECIPE     = $(CXX) $(CPPFLAGS) $(CXXFLAGS) -MMD -c $(1) -o $@
# The recipe for .c files - called via $(call arg)
CC_RECIPE      = $(CC) $(CPPFLAGS) $(CFLAGS) -MMD -c $(1) -o $@
# The recipe for .o files - called via $(call arg)
LINK_RECIPE    = $(CXX) $(LDFLAGS) $(1) $(LDLIBS) -o $@

# The recipe for directories; doesn't need to be $(call)-ed.
MKDIR_RECIPE   = @mkdir -p $@

# ----------------------------------------------------------------------
# Documentation targets
# ----------------------------------------------------------------------

# Directory dependency
docs/generated/Overview.md docs/generated/Build_System.md: docs/generated
docs/generated:
	$(MKDIR_RECIPE)

# Adapt Overview.md so it works nicely with Doxygen.
docs/generated/Overview.md: docs/Overview.md docs/doxygen_links.md Makefile
	@echo "# Detailed TAPIR Documentation {#mainpage}\n" > $@
	@cat docs/Overview.md docs/doxygen_links.md >> $@
	@perl -0pi -e 's/^(.*)(\n=+)$$/\1 {#tapir}\2/mg' $@
	@perl -0pi -e 's/^(.*)(\n-+)$$/\1 {#\L\1}\2/mg' $@
	@perl -0pi -e 's/^([#]{2,}\s+)(.*)$$/\1\2 {#\L\2}/mg' $@
	@perl -pi -e 's/({#.*})/($$res = $$1) =~ s\/ \/-\/g,$$res/eg' $@

# Do the same thing for the build system README
docs/generated/Build_System.md: .make/README.md docs/doxygen_links.md Makefile
	@cat .make/README.md docs/doxygen_links.md > $@

# Now a command to generate the documentation.
.PHONY: doc
doc: docs/Doxyfile docs/generated/Overview.md docs/generated/Build_System.md
	doxygen docs/Doxyfile

.PHONY: clean-doc
clean-doc:
	@echo Removing documentation folders!
	@rm -rfv html/ docs/generated | grep "directory" ; true

# ----------------------------------------------------------------------
# Universal grouping targets
# ----------------------------------------------------------------------
.PHONY: nothing
nothing: ;

# build-all is a special target - every sub-target should add itself as
# a prerequisite for build-all
.PHONY: build-all

# Include some shorthand targets for "build-all" and "build-solver"
.PHONY: all build
all: build-all
build: build-solver

# A list of all the directories for generated output.
ALL_DERIVED_DIRS := $(ROOT)/builds $(ROOT)/bin $(ROOT)/html $(ROOT)/docs/generated

# clean-all is a straight-up "rm -rf" - it doesn't check for "junk files".
.PHONY: clean-all
clean-all:
	@echo Removing all derived folders!
	@rm -rfv $(ALL_DERIVED_DIRS) | grep "directory" ; true

# clean only cleans actual targets.
.PHONY: clean

# Some stuff used for code beautification
include .make/beautify-settings.mk

# Turn on secondary expansion for cross-referencing!
.SECONDEXPANSION:

# Start including other makefiles.
dir := $(ROOT)/src
include .make/stack.mk


<<<<<<< HEAD
# If the target can't be found, check local targets.
# %-$(REDIRECT): $(PATH_$(REDIRECT))/% ;
# If not, check for a global target.
# $(PATH_$(REDIRECT))/% : % ;
endif

# ----------------------------------------------------------------------
# ROS catkin_make system
# ----------------------------------------------------------------------
.PHONY: ros
ros:
	cd ../..;catkin_make;
=======
# After we're done
ifdef REDIRECTED_FROM
$(info Redirected from: $(PATH_$(REDIRECTED_FROM)))
endif

# Print out our build configuration
ifeq ($(MAKECMDGOALS),)
$(info Building $(DEFAULT_TARGET))
else
$(info Building $(MAKECMDGOALS))
endif
$(info CFG=$(CFG))
$(info )

endif
>>>>>>> ba249884
<|MERGE_RESOLUTION|>--- conflicted
+++ resolved
@@ -195,20 +195,6 @@
 include .make/stack.mk
 
 
-<<<<<<< HEAD
-# If the target can't be found, check local targets.
-# %-$(REDIRECT): $(PATH_$(REDIRECT))/% ;
-# If not, check for a global target.
-# $(PATH_$(REDIRECT))/% : % ;
-endif
-
-# ----------------------------------------------------------------------
-# ROS catkin_make system
-# ----------------------------------------------------------------------
-.PHONY: ros
-ros:
-	cd ../..;catkin_make;
-=======
 # After we're done
 ifdef REDIRECTED_FROM
 $(info Redirected from: $(PATH_$(REDIRECTED_FROM)))
@@ -224,4 +210,10 @@
 $(info )
 
 endif
->>>>>>> ba249884
+
+# ----------------------------------------------------------------------
+# ROS catkin_make system
+# ----------------------------------------------------------------------
+.PHONY: ros
+ros:
+	cd ../..;catkin_make;