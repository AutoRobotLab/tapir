#include "Solver.hpp"

#include <cmath>                        // for pow, exp
#include <ctime>                        // for clock, clock_t, CLOCKS_PER_SEC

#include <algorithm>                    // for max
#include <iostream>                     // for operator<<, cerr, ostream, basic_ostream, endl, basic_ostream<>::__ostream_type, cout
#include <limits>
#include <memory>                       // for unique_ptr
#include <random>                       // for uniform_int_distribution, bernoulli_distribution
#include <set>                          // for set, _Rb_tree_const_iterator, set<>::iterator
#include <tuple>                        // for tie, tuple
#include <type_traits>                  // for remove_reference<>::type
#include <utility>                      // for move, make_pair, pair
#include <vector>                       // for vector, vector<>::iterator, vector<>::reverse_iterator

#include "global.hpp"                     // for RandomGenerator

#include "geometry/Action.hpp"                   // for Action
#include "geometry/Observation.hpp"              // for Observation
#include "geometry/State.hpp"                    // for State, operator<<

#include "mappings/ActionMapping.hpp"
#include "mappings/ObservationMapping.hpp"

#include "ActionNode.hpp"               // for BeliefNode, BeliefNode::startTime
#include "BeliefNode.hpp"               // for BeliefNode, BeliefNode::startTime
#include "BeliefTree.hpp"               // for BeliefTree
#include "ChangeFlags.hpp"               // for ChangeFlags, ChangeFlags::UNCHANGED, ChangeFlags::ADDOBSERVATION, ChangeFlags::ADDOBSTACLE, ChangeFlags::ADDSTATE, ChangeFlags::DELSTATE, ChangeFlags::REWARD, ChangeFlags::TRANSITION
#include "Histories.hpp"                // for Histories
#include "HistoryEntry.hpp"             // for HistoryEntry
#include "HistorySequence.hpp"          // for HistorySequence
#include "Model.hpp"                    // for Model::StepResult, Model
#include "StateInfo.hpp"                // for StateInfo
#include "StatePool.hpp"                // for StatePool

#include "serialization/Serializer.hpp"               // for Serializer

#include "indexing/RTree.hpp"
#include "indexing/SpatialIndexVisitor.hpp"

using std::cerr;
using std::cout;
using std::endl;

namespace solver {
Solver::Solver(RandomGenerator *randGen, std::unique_ptr<Model> model) :
    serializer_(nullptr),
    randGen_(randGen),
    model_(std::move(model)),
    actionPool_(model_->createActionPool()),
    observationPool_(model_->createObservationPool()),
    allStates_(std::make_unique<StatePool>(model_->createStateIndex())),
    allHistories_(std::make_unique<Histories>()),
    policy_(std::make_unique<BeliefTree>()),
    historyCorrector_(model_->createHistoryCorrector()),
    lastRolloutMode_(ROLLOUT_RANDHEURISTIC),
    heuristicExploreCoefficient_(this->model_->getHeuristicExploreCoefficient()),
    timeUsedPerHeuristic_{ 1.0, 1.0 },
    heuristicWeight_{ 1.0, 1.0 },
    heuristicProbability_{ 0.5, 0.5 },
    heuristicUseCount_{ 1, 1 } {
}

// Default destructor, not in .hpp
Solver::~Solver() {
}

void Solver::initialize() {
    actionPool_->observationPool_ = observationPool_.get();
    observationPool_->actionPool_ = actionPool_.get();
    policy_->setRoot(std::make_unique<BeliefNode>(
            actionPool_->createActionMapping()));
    historyCorrector_->setSolver(this);
}

void Solver::setSerializer(Serializer *serializer) {
    serializer_ = serializer;
}

void Solver::genPol(long maxTrials, long maximumDepth) {
    // Start expanding the tree.
    for (long i = 0; i < maxTrials; i++) {
        singleSearch(model_->getDiscountFactor(), maximumDepth);
    }
}

void Solver::singleSearch(double discountFactor, long maximumDepth) {
    StateInfo *stateInfo = allStates_->createOrGetInfo(*model_->sampleAnInitState());
    singleSearch(
            policy_->getRoot(), stateInfo, 0, discountFactor, maximumDepth);
}

void Solver::singleSearch(BeliefNode *startNode, StateInfo *startStateInfo,
        long startDepth, double discountFactor, long maximumDepth) {
    HistorySequence *sequence = allHistories_->addNew(startDepth);
    HistoryEntry *entry = sequence->addEntry(startStateInfo,
            std::pow(discountFactor, startDepth));
    entry->registerNode(startNode);
    continueSearch(sequence, discountFactor, maximumDepth);
}

void Solver::continueSearch(HistorySequence *sequence,
        double discountFactor, long maximumDepth) {
    HistorySequence *currHistSeq = sequence;
    HistoryEntry *currHistEntry = sequence->getEntry(
            sequence->histSeq_.size() - 1);
    double currentDiscount = currHistEntry->discount_;
    BeliefNode *currNode = currHistEntry->owningBeliefNode_;

    BeliefNode *sequenceRoot = sequence->getEntry(0)->owningBeliefNode_;
    double initialRootQValue = sequenceRoot->getBestMeanQValue();

    bool rolloutUsed = false;
    bool done = false;

    long currentDepth = currHistSeq->startDepth_ + currHistEntry->entryId_ + 1;
    while (!done && currentDepth <= maximumDepth) {
        currentDepth++;
        Model::StepResult result;
        double qVal = 0;
        if (!currNode->hasActionToTry()) {
            // If all actions have been attempted, use UCB
            std::unique_ptr<Action> action = currNode->getSearchAction(
                        model_->getUcbExploreCoefficient());
            result = model_->generateStep(*currHistEntry->getState(), *action);
            done = result.isTerminal;
        } else {
            // Otherwise use the rollout method
            std::tie(result, qVal) = getRolloutAction(currNode,
                        *currHistEntry->getState(), currentDiscount,
                        discountFactor);
            rolloutUsed = true;
            done = true;
        }
        sequence->isTerminal_ = result.isTerminal;
        currHistEntry->reward_ = result.reward;
        currHistEntry->action_ = result.action->copy();
        currHistEntry->transitionParameters_ = std::move(
                result.transitionParameters);
        currHistEntry->observation_ = result.observation->copy();

        // Add the next state to the pool
        StateInfo *nextStateInfo = allStates_->createOrGetInfo(*result.nextState);

        // Step forward in the history, and update the belief node.
        currentDiscount *= discountFactor;
        currHistEntry = currHistSeq->addEntry(nextStateInfo, currentDiscount);
        currNode = policy_->createOrGetChild(currNode, *result.action,
                *result.observation);
        currHistEntry->registerNode(currNode);

        if (rolloutUsed) {
            currHistEntry->totalDiscountedReward_ = qVal;
        } else {
            if (done) {
                //currHistEntry->immediateReward_ = model_->getReward(
                //            *nextStateInfo->getState());
                //currHistEntry->totalDiscountedReward_ = currHistEntry->discount_
                //    * currHistEntry->immediateReward_;
            }
        }
    }
    backup(currHistSeq);
    if (rolloutUsed) {
        updateHeuristicProbabilities(
                sequenceRoot->getBestMeanQValue() - initialRootQValue);
    }
    rolloutUsed = false;
}

void Solver::backup(HistorySequence *sequence) {
    std::vector<std::unique_ptr<HistoryEntry>>::reverse_iterator itHist = (
            sequence->histSeq_.rbegin());
    double totalReward;
    if ((*itHist)->action_ == nullptr) {
        totalReward = (*itHist)->totalDiscountedReward_;
    } else {
        totalReward = (*itHist)->totalDiscountedReward_ = (*itHist)->discount_
                * (*itHist)->reward_;
    }
    itHist++;
    for (; itHist != sequence->histSeq_.rend(); itHist++) {
        if ((*itHist)->hasBeenBackedUp_) {
            double previousTotalReward = (*itHist)->totalDiscountedReward_;
            totalReward = (*itHist)->totalDiscountedReward_ = (*itHist)->discount_
                    * (*itHist)->reward_ + totalReward;
            (*itHist)->owningBeliefNode_->updateQValue(
                    *(*itHist)->action_, totalReward - previousTotalReward);
        } else {
            totalReward = (*itHist)->totalDiscountedReward_ = (*itHist)->discount_
                    * (*itHist)->reward_ + totalReward;
            (*itHist)->owningBeliefNode_->updateQValue(
                    *(*itHist)->action_, totalReward, +1);
            (*itHist)->hasBeenBackedUp_ = true;
        }
    }
}

void Solver::undoBackup(HistorySequence *sequence) {
    std::vector<std::unique_ptr<HistoryEntry>>::reverse_iterator itHist =
            (sequence->histSeq_.rbegin());
    itHist++;
    for (; itHist != sequence->histSeq_.rend(); itHist++) {
        if ((*itHist)->hasBeenBackedUp_) {
            (*itHist)->owningBeliefNode_->updateQValue(
                    *(*itHist)->action_, -(*itHist)->totalDiscountedReward_, -1);
            (*itHist)->hasBeenBackedUp_ = false;
        } else {
            cerr << "ERROR: Backup not yet done; cannot undo!" << endl;
        }
    }
}

std::pair<Model::StepResult, double> Solver::getRolloutAction(
        BeliefNode *belNode, State const &state, double startDiscount,
        double discountFactor) {
    // We will try the next action that has not yet been tried.
    std::unique_ptr<Action> action = belNode->getNextActionToTry();
    Model::StepResult result = model_->generateStep(state, *action);
    double qVal = 0;

    if (std::bernoulli_distribution(
                heuristicProbability_[ROLLOUT_RANDHEURISTIC])(*randGen_)) {
        lastRolloutMode_ = ROLLOUT_RANDHEURISTIC;
    } else {
        lastRolloutMode_ = ROLLOUT_POL;
    }
    std::clock_t startTime, endTime;
    if (lastRolloutMode_ == ROLLOUT_POL) {
        startTime = std::clock();
        // Find a nearest neighbor as an approximation.
        BeliefNode *currNode = getNNBelNode(belNode);
        if (currNode == nullptr) {
            lastRolloutMode_ = ROLLOUT_RANDHEURISTIC;
            // Use RANDHEURISTIC instead.
        } else {
            currNode = currNode->getChild(*action, *result.observation);
            qVal = rolloutPolHelper(currNode, *result.nextState,
                        discountFactor);
            qVal *= startDiscount * discountFactor;
            lastRolloutMode_ = ROLLOUT_POL;
            endTime = std::clock();
        }
    }
    if (lastRolloutMode_ == ROLLOUT_RANDHEURISTIC) {
        startTime = std::clock();
        if (!result.isTerminal) {
            qVal = model_->getHeuristicValue(*result.nextState);
            qVal *= startDiscount * discountFactor;
        }
        lastRolloutMode_ = ROLLOUT_RANDHEURISTIC;
        endTime = std::clock();
    }
    timeUsedPerHeuristic_[lastRolloutMode_] +=
        (endTime - startTime) * 1000.0 / CLOCKS_PER_SEC;
    heuristicUseCount_[lastRolloutMode_]++;

    return std::make_pair(std::move(result), qVal);
}

double Solver::rolloutPolHelper(BeliefNode *currNode, State const &state,
        double discountFactor) {
    if (currNode == nullptr) {
        // cerr << "WARNING: nullptr in rolloutPolHelper!" << endl;
        return 0.0;
    } else if (currNode->getNParticles() == 0) {
        // cerr << "WARNING: nParticles == 0 in rolloutPolHelper" << endl;
        return 0.0;
    } else if (currNode->getNActChildren() == 0) {
        // cerr << "WARNING: No children in rolloutPolHelper" << endl;
        return 0.0;
    }

    std::unique_ptr<Action> action = currNode->getBestAction();
    Model::StepResult result = model_->generateStep(state, *action);
    currNode = currNode->getChild(*action, *result.observation);
    double qVal = result.reward;
    if (!result.isTerminal) {
        qVal += (discountFactor * rolloutPolHelper(
                         currNode, *result.nextState, discountFactor));
    }
    return qVal;
}

BeliefNode *Solver::getNNBelNode(BeliefNode *b) {
    double d, minDist;
    minDist = std::numeric_limits<double>::infinity();
    BeliefNode *nnBel = b->nnBel_;
    long numTried = 0;
    for (BeliefNode *node : policy_->allNodes_) {
        if (numTried >= model_->getMaxNnComparisons()) {
            break;
        } else {
            if (b->tNNComp_ < node->tLastAddedParticle_) {
                d = b->distL1Independent(node);
                if (d < minDist) {
                    minDist = d;
                    nnBel = node;
                }
            }
            numTried++;
        }
    }
    b->tNNComp_ = (double) (std::clock() - BeliefNode::startTime)
        * 1000 / CLOCKS_PER_SEC;
    b->nnBel_ = nnBel;
    if (minDist > model_->getMaxNnDistance()) {
        return nullptr;
    }
    return nnBel;
}

void Solver::updateHeuristicProbabilities(double valImprovement) {
    if (valImprovement < 0.0) {
        valImprovement = 0.0;
    }
    heuristicWeight_[lastRolloutMode_] *= std::exp(
                heuristicExploreCoefficient_
                * (valImprovement / model_->getMaxVal())
                / (2 * heuristicProbability_[lastRolloutMode_]));
    double totWRollout = 0.0;
    for (int i = 0; i < 2; i++) {
        totWRollout += heuristicWeight_[i];
    }
    double totP = 0.0;
    for (int i = 0; i < 2; i++) {
        heuristicProbability_[i] =
            ((1 - heuristicExploreCoefficient_) * heuristicWeight_[i]
             / totWRollout + heuristicExploreCoefficient_
             / 2) * heuristicUseCount_[i]
            / timeUsedPerHeuristic_[i];
        totP += heuristicProbability_[i];
    }
    for (int i = 0; i < 2; i++) {
        heuristicProbability_[i] /= totP;
    }
}

double Solver::runSim(long nSteps, std::vector<long> &changeTimes,
        std::vector<std::unique_ptr<State>> &trajSt,
        std::vector<std::unique_ptr<Action>> &trajAction,
        std::vector<std::unique_ptr<Observation>> &trajObs,
        std::vector<double> &trajRew, long *actualNSteps, double *totChTime,
        double *totImpTime) {
    trajSt.clear();
    trajAction.clear();
    trajObs.clear();
    trajRew.clear();

    *totChTime = 0.0;
    *totImpTime = 0.0;
    std::clock_t chTimeStart, chTimeEnd, impSolTimeStart, impSolTimeEnd;
    *actualNSteps = nSteps;
    long maxTrials = model_->getMaxTrials();
    long maximumDepth = model_->getMaximumDepth();
    double discFactor = model_->getDiscountFactor();
    double currDiscFactor = 1.0;
    double discountedTotalReward = 0.0;

    BeliefNode *currNode = policy_->getRoot();
    std::unique_ptr<State> state = model_->sampleAnInitState();
    // State *currentState = state.get();
    trajSt.push_back(state->copy());

    cout << "Initial State:" << endl;
    model_->drawState(*state, cout);

    std::vector<long>::iterator itCh = changeTimes.begin();
    for (long timeStep = 0; timeStep < nSteps; timeStep++) {
        cout << "t-" << timeStep << endl;
        allStates_->createOrGetInfo(*state);
        if (itCh != changeTimes.end() && timeStep == *itCh) {
            // Apply the changes to the model.
            cout << "Model changing." << endl;

            chTimeStart = std::clock();
            model_->update(*itCh, allStates_.get());
            if (changes::hasFlag(allStates_->getInfo(*state)->changeFlags_,
                    ChangeFlags::DELETED)) {
                cerr << "ERROR: Current simulation state deleted. Exiting.." << endl;
                std::exit(1);
            }
            for (std::unique_ptr<State> &state2 : trajSt) {
                if (changes::hasFlag(
                        allStates_->getInfo(*state2)->changeFlags_,
                        ChangeFlags::DELETED)) {
                    cerr << "ERROR: Impossible simulation history! Includes " << *state2 << endl;
                }
            }
            applyChanges();
            allStates_->resetAffectedStates();

            cout << "Changes complete" << endl;
            chTimeEnd = std::clock();

            *totChTime += ((chTimeEnd - chTimeStart) * 1000 / CLOCKS_PER_SEC);
            cout << "Total of " << *totChTime << " ms used for changes." << endl;

            itCh++;
        }
        impSolTimeStart = std::clock();
        improveSol(currNode, maxTrials, maximumDepth);
        impSolTimeEnd = std::clock();
        *totImpTime += ((impSolTimeEnd - impSolTimeStart) * 1000
                / CLOCKS_PER_SEC);

        Model::StepResult result = simAStep(currNode, *state);
        state = result.nextState->copy();

        trajAction.push_back(result.action->copy());
        trajObs.push_back(result.observation->copy());
        // trajSt is responsible for ownership
        trajSt.push_back(result.nextState->copy());
        trajRew.push_back(result.reward);
        discountedTotalReward += currDiscFactor * result.reward;
        currDiscFactor = currDiscFactor * discFactor;
        cout << "Discount: " << currDiscFactor << "; Total Reward: "
             << discountedTotalReward << endl;
        if (result.isTerminal) {
            *actualNSteps = timeStep;
            break;
        }

        BeliefNode *nextNode = currNode->getChild(*result.action,
                    *result.observation);
        if (nextNode == nullptr) {
            nextNode = addChild(currNode, *result.action, *result.observation,
                    timeStep);
        }
        currNode = nextNode;
    }
    return discountedTotalReward;
}

Model::StepResult Solver::simAStep(BeliefNode *currentBelief,
        State const &currentState) {
//    cout << "Belief node: ";
//    serializer_->save(*currentBelief, cout);

//    struct MyVisitor : public SpatialIndexVisitor {
//        MyVisitor(StatePool *statePool) :
//                    SpatialIndexVisitor(statePool),
//                    states() {
//        }
//        std::vector<StateInfo *> states;
//        void visit(StateInfo *info) {
//            states.push_back(info);
//        }
//    };
//    MyVisitor visitor(allStates_.get());
//    RTree *tree = static_cast<RTree *>(allStates_->getStateIndex());
//    if (model_->getName() == "Tag") {
//        clock_t startTime = std::clock();
//        for (int i = 0; i < 1000; i++) {
//            visitor.states.clear();
//            tree->boxQuery(visitor,
//                    std::vector<double> { 4,  0,  0,  0,  0,},
//                    std::vector<double> { 4,  0,  4,  9,  1,});
//        }
//        clock_t ticks = std::clock() - startTime;
//
//        cout << "Query results: " << endl;
//        for (StateInfo *info : visitor.states) {
//            cout << *info->getState() << endl;
//        }
//        cout << visitor.states.size() << " states; 1000 reps in " << (double)ticks / CLOCKS_PER_SEC << " seconds." << endl;
//    }

<<<<<<< HEAD
//    State const *state = currentBelief->sampleAParticle(randGen_)->getState();
//    cout << "Sampled particle: " << *state << endl;
//
//    double totalDistance = 0;
//    for (int i = 0; i < 100; i++) {
//        State const *s1 = currentBelief->sampleAParticle(randGen_)->getState();
//        State const *s2 = currentBelief->sampleAParticle(randGen_)->getState();
//        totalDistance += s1->distanceTo(*s2);
//    }
//    cout << "Est. mean inter-particle distance: " << totalDistance / 100 << endl;
=======
    State const *state = currentBelief->sampleAParticle(randGen_)->getState();
    cout << "Sampled particle: " << *state << endl;
    double totalDistance = 0;
    for (int i = 0; i < 100; i++) {
        State const *s1 = currentBelief->sampleAParticle(randGen_)->getState();
        State const *s2 = currentBelief->sampleAParticle(randGen_)->getState();
        totalDistance += s1->distanceTo(*s2);
    }
    cout << "Est. mean inter-particle distance: " << totalDistance / 100;
    cout << endl;

    cout << "Action children: " << endl;
    for (ActionNode *node : currentBelief->getMapping()->getChildren()) {
        if (node == nullptr) {
            continue;
        }
        cout << *node->action_ << " " << node->meanQValue_ << endl;
    }


>>>>>>> 27094e14

    std::unique_ptr<Action> action = currentBelief->getBestAction();
    if (action == nullptr) {
        action = currentBelief->getNextActionToTry();
    }
    Model::StepResult result = model_->generateStep(currentState, *action);
    if (result.isTerminal) {
        cout << " Reached a terminal state." << endl;
    }
    cout << "Action: " << *result.action;
    cout << "; Reward: " << result.reward;
    cout << "; Obs: " << *result.observation << endl;
    model_->drawState(*result.nextState, cout);
    cout << "Heuristic value: ";
    cout << model_->getHeuristicValue(*result.nextState) << endl;
    return result;
}

void Solver::improveSol(BeliefNode *startNode, long maxTrials,
        long maximumDepth) {
    if (startNode->getNParticles() == 0) {
        std::cerr << "ERROR: No particles in the BeliefNode!" << std::endl;
        std::exit(10);
    }
    double disc = model_->getDiscountFactor();
    std::vector<StateInfo *> samples;

    HistoryEntry *entry = startNode->particles_.get(0);
    long depth = entry->entryId_ + entry->owningSequence_->startDepth_;

    for (long i = 0; i < maxTrials; i++) {
        long index = std::uniform_int_distribution<long>(
                                         0, startNode->getNParticles() - 1)(*randGen_);
        // entry = startNode->sampleAParticle(randGen_);
        entry = startNode->particles_.get(index);
        bool found = false;
        for (std::unique_ptr<StateInfo> &s : allStates_->statesByIndex_) {
            if (s.get() == entry->stateInfo_) {
                found = true;
                break;
            }
        }
        if (!found) {
            cerr << "ERROR: INVALID STATE IN PARTICLE!" << endl;
            cerr << index << endl;
        }
        samples.push_back(entry->stateInfo_);
    }
    for (StateInfo *sample : samples) {
        singleSearch(startNode, sample, depth, disc, maximumDepth);
    }
}

BeliefNode *Solver::addChild(BeliefNode *currNode, Action const &action,
        Observation const &obs, long timeStep) {
    cerr << "WARNING: Adding particles due to depletion" << endl;
    BeliefNode *nextNode = policy_->createOrGetChild(currNode, action, obs);

    std::vector<State const *> particles;
    std::vector<HistoryEntry *>::iterator it;
    for (HistoryEntry *entry : currNode->particles_) {
        particles.push_back(entry->getState());
    }

    double discountFactor = model_->getDiscountFactor();
    double currentDiscount = std::pow(discountFactor, timeStep);
    // Attempt to generate particles for next state based on the current belief,
    // the observation, and the action.
    std::vector<std::unique_ptr<State>> nextParticles(
            model_->generateParticles(currNode, action, obs, particles));
    if (nextParticles.empty()) {
        cerr << "WARNING: Could not generate based on belief!" << endl;
        // If that fails, ignore the current belief.
        nextParticles = model_->generateParticles(currNode, action, obs);
    }
    if (nextParticles.empty()) {
        cerr << "ERROR: Failed to generate new particles!" << endl;
    }
    for (std::unique_ptr<State> &uniqueStatePtr : nextParticles) {
        StateInfo *stateInfo = allStates_->createOrGetInfo(*uniqueStatePtr);

        // Create a new history sequence and entry for the new particle.
        HistorySequence *histSeq = allHistories_->addNew(timeStep);
        HistoryEntry *histEntry = histSeq->addEntry(stateInfo, currentDiscount * discountFactor);
        histEntry->registerNode(nextNode);

//        State *state = stateInfo->getState();
//        if (!model_->isTerminal(*state)) {
//            histEntry->immediateReward_ = model_->getDefaultVal();
//            histEntry->totalDiscountedReward_ = (
//                    histEntry->discount_ * histEntry->immediateReward_);
//        }
        backup(histSeq);
    }
    return nextNode;
}

void Solver::applyChanges() {
    std::unordered_set<HistorySequence *> affectedSequences;
    for (StateInfo *stateInfo : allStates_->getAffectedStates()) {
        for (HistoryEntry *entry : stateInfo->usedInHistoryEntries_) {
            HistorySequence *sequence = entry->owningSequence_;
            long entryId = entry->entryId_;
            sequence->setChangeFlags(entryId, stateInfo->changeFlags_);
            if (changes::hasFlag(entry->changeFlags_, ChangeFlags::DELETED)) {
                if (entryId > 0) {
                    sequence->setChangeFlags(entryId - 1,
                            ChangeFlags::TRANSITION);
                }
            }
            if (changes::hasFlag(entry->changeFlags_,
                    ChangeFlags::OBSERVATION_BEFORE)) {
                if (entryId > 0) {
                    sequence->setChangeFlags(entryId - 1,
                            ChangeFlags::OBSERVATION);
                }
            }
            affectedSequences.insert(sequence);
        }
    }
    cout << "Updating " << affectedSequences.size() << " histories!" << endl;

    // Delete and remove any sequences where the first entry is now invalid.
    std::unordered_set<HistorySequence *>::iterator it = affectedSequences.begin();
    while (it != affectedSequences.end()) {
        HistorySequence *sequence = *it;
        undoBackup(sequence);
        if (changes::hasFlag(sequence->getEntry(0)->changeFlags_,
                ChangeFlags::DELETED)) {
            it = affectedSequences.erase(it);
            allHistories_->deleteHistorySequence(sequence->id_);
        } else {
            it++;
        }
    }

    // Revise all of the histories.
    historyCorrector_->reviseHistories(affectedSequences);

    // Clear flags and fix up all the sequences.
    for (HistorySequence *sequence : affectedSequences) {
        fixLinks(sequence);
        sequence->resetChangeFlags();
        if (sequence->isTerminal()) {
            backup(sequence);
        } else {
            continueSearch(sequence, model_->getDiscountFactor(),
                    model_->getMaximumDepth());
        }
    }
}

void Solver::fixLinks(HistorySequence *sequence) {
    if (sequence->invalidLinksStartId_ != -1) {
        std::vector<std::unique_ptr<HistoryEntry>>::iterator
        historyIterator = (sequence->histSeq_.begin()
                + sequence->invalidLinksStartId_);
        for ( ; (historyIterator + 1) != sequence->histSeq_.end();
                historyIterator++) {
            HistoryEntry *entry = historyIterator->get();
            HistoryEntry *nextEntry = (historyIterator + 1)->get();
            BeliefNode *nextNode = policy_->createOrGetChild(
                    entry->owningBeliefNode_, *entry->action_,
                    *entry->observation_);
            nextEntry->registerNode(nextNode);
        }
        sequence->invalidLinksStartId_ = -1;
    }
}
} /* namespace solver */<|MERGE_RESOLUTION|>--- conflicted
+++ resolved
@@ -467,7 +467,6 @@
 //        cout << visitor.states.size() << " states; 1000 reps in " << (double)ticks / CLOCKS_PER_SEC << " seconds." << endl;
 //    }
 
-<<<<<<< HEAD
 //    State const *state = currentBelief->sampleAParticle(randGen_)->getState();
 //    cout << "Sampled particle: " << *state << endl;
 //
@@ -478,17 +477,7 @@
 //        totalDistance += s1->distanceTo(*s2);
 //    }
 //    cout << "Est. mean inter-particle distance: " << totalDistance / 100 << endl;
-=======
-    State const *state = currentBelief->sampleAParticle(randGen_)->getState();
-    cout << "Sampled particle: " << *state << endl;
-    double totalDistance = 0;
-    for (int i = 0; i < 100; i++) {
-        State const *s1 = currentBelief->sampleAParticle(randGen_)->getState();
-        State const *s2 = currentBelief->sampleAParticle(randGen_)->getState();
-        totalDistance += s1->distanceTo(*s2);
-    }
-    cout << "Est. mean inter-particle distance: " << totalDistance / 100;
-    cout << endl;
+
 
     cout << "Action children: " << endl;
     for (ActionNode *node : currentBelief->getMapping()->getChildren()) {
@@ -498,8 +487,6 @@
         cout << *node->action_ << " " << node->meanQValue_ << endl;
     }
 
-
->>>>>>> 27094e14
 
     std::unique_ptr<Action> action = currentBelief->getBestAction();
     if (action == nullptr) {
